--- conflicted
+++ resolved
@@ -19,11 +19,8 @@
 
 1. **Core pedagogy engine** (`KidEnglishMCPServer` in `server.py`) keeps session state, awards XP/stickers, rotates curriculum cards, and applies the spaced-repetition scheduling helpers from `srs.py`.
 2. **Persistence & enrichment** combines SQLite tables (`db.py`) with optional FAISS lookups (`vectorstore.py`) and vocabulary references loaded by `references.py`.
-<<<<<<< HEAD
 3. **SSE delivery** (`sse_server.py`) hosts `/sse`, `/messages`, and `/.well-known/mcp.json` endpoints (with `/invoke` kept for backward compatibility) so external automations (e.g. n8n) can stream MCP tool responses straight into ASR/TTS pipelines.
-=======
-3. **SSE delivery** (`sse_server.py`) hosts `/sse` and `/invoke` endpoints so external automations (e.g. n8n) can stream MCP tool responses straight into ASR/TTS pipelines.
->>>>>>> 72e4eead
+
 
 See [docs/SSE_TUTORIAL.md](docs/SSE_TUTORIAL.md) for an end-to-end walkthrough of the streaming API, including a curl session and the automated regression test that proves the wiring.
 
@@ -81,8 +78,6 @@
    ```bash
    kid-english-mcp --host 0.0.0.0 --port 8765
    ```
-
-<<<<<<< HEAD
    The HTTP interface follows the Model Context Protocol SSE transport:
 
    - `GET /.well-known/mcp.json` – machine-readable manifest describing the tools.
@@ -91,15 +86,6 @@
    - `GET /healthz` – simple health probe.
 
    Calls without a `stream` field return immediately in the HTTP response. When a `stream` is provided, the request returns `202 Accepted` and the result (or error) is emitted on the matching SSE channel.
-=======
-   The server exposes:
-
-   - `GET /sse?stream=<id>` – opens an SSE stream (text/event-stream) for responses. If no `stream` is provided the server allocates one.
-   - `POST /invoke` – body `{"tool": "start_session", "arguments": {...}, "stream_id": "same-id"}` queues the tool call and streams the JSON payload back over SSE.
-   - `GET /healthz` – simple health probe.
-
-   You can skip `stream_id` to get an immediate JSON response (synchronous mode).
->>>>>>> 72e4eead
 
 4. **Embed the server** inside your adapter. Example:
 
